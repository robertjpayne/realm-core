#include <fcntl.h>
#include <errno.h>
#include <sys/wait.h>
#include <sys/time.h>
#include <unistd.h>
#include <algorithm>

#include <tightdb/safe_int_ops.hpp>
#include <tightdb/terminate.hpp>
#include <tightdb/thread.hpp>
#include <tightdb/group_writer.hpp>
#include <tightdb/group_shared.hpp>
#include <tightdb/group_writer.hpp>

// #define TIGHTDB_ENABLE_LOGFILE

using namespace std;
using namespace tightdb;

// Constants controlling the amount of uncommited writes in flight:
static const uint16_t MAX_WRITE_SLOTS = 100;
static const uint16_t RELAXED_SYNC_THRESHOLD = 50;




struct SharedGroup::ReadCount {
    uint64_t version;
    uint32_t count;
};

struct SharedGroup::SharedInfo {
    Relaxed<uint64_t> current_version;
    Atomic<uint16_t> init_complete; // indicates lock file has valid content
    Atomic<uint16_t> shutdown_started; // indicates that shutdown is in progress
    uint16_t version;
    uint16_t flags;

    Mutex readmutex;
    RobustMutex writemutex;
    RobustMutex balancemutex;
    CondVar room_to_write;
    CondVar work_to_do;
    uint16_t free_write_slots;
    uint64_t filesize;

    uint64_t current_top;

    uint32_t infosize;
    uint32_t capacity_mask; // Must be on the form 2**n - 1
    uint32_t put_pos;
    uint32_t get_pos;

    static const int init_readers_size = 32; // Must be a power of two
    ReadCount readers[init_readers_size];

    SharedInfo(const SlabAlloc&, size_t file_size, DurabilityLevel);
    ~SharedInfo() TIGHTDB_NOEXCEPT {}
};

SharedGroup::SharedInfo::SharedInfo(const SlabAlloc& alloc, size_t file_size,
                                    DurabilityLevel dlevel):
    readmutex(Mutex::process_shared_tag()), // Throws
    writemutex(), // Throws
    balancemutex(), // Throws
    room_to_write(CondVar::process_shared_tag()), // Throws
    work_to_do(CondVar::process_shared_tag()) // Throws
{
    version  = 0;
    flags    = dlevel; // durability level is fixed from creation
    filesize = alloc.get_baseline();
    infosize = uint32_t(file_size);
    current_top     = alloc.get_top_ref();
    current_version.store_relaxed(1);
    capacity_mask   = init_readers_size - 1;
    put_pos = 0;
    get_pos = 0;
    shutdown_started.store_release(0);
    free_write_slots = 0;
    init_complete.store_release(1);
}


namespace {

void recover_from_dead_write_transact()
{
    // Nothing needs to be done
}

} // anonymous namespace


void spawn_daemon(const string& file)
{
    // determine maximum number of open descriptors
    errno = 0; 
    int m = sysconf(_SC_OPEN_MAX); 
    if (m < 0) { 
        if (errno) { 
            // int err = errno; // TODO: include err in exception string 
            throw runtime_error("'sysconf(_SC_OPEN_MAX)' failed "); 
        } 
        throw runtime_error("'sysconf(_SC_OPEN_MAX)' failed with no reason");
    }

    int pid = fork();
    if (0 == pid) { // child process:

        // close all descriptors:
        int i;
        for (i=m-1;i>=0;--i) close(i); 
        i=::open("/dev/null",O_RDWR);
#ifdef TIGHTDB_ENABLE_LOGFILE
        // FIXME: Do we want to always open the log file? Should it be configurable?
        i=::open((file+".log").c_str(),O_RDWR | O_CREAT | O_APPEND | O_SYNC, S_IRWXU);
#else
        i = dup(i);
#endif
        i = dup(i); static_cast<void>(i);
#ifdef TIGHTDB_ENABLE_LOGFILE
        cerr << "Detaching" << endl;
#endif
        // detach from current session:
        setsid();

        // start commit daemon executable
        // Note that getenv (which is not thread safe) is called in a 
        // single threaded context. This is ensured by the fork above.
        const char* exe = getenv("TIGHTDBD_PATH");
        if (exe == NULL)
#ifndef TIGTHDB_DEBUG
            exe = "/usr/local/bin/tightdbd";
#else
            exe = "/usr/local/bin/tightdbd-dbg";
#endif
        execl(exe, exe, file.c_str(), (char*) NULL);

        // if we continue here, exec has failed so return error
        // if exec succeeds, we don't come back here.
        exit(1);
        // child process ends here

    } else if (pid > 0) { // parent process, fork succeeded:
        
        // use childs exit code to catch and report any errors:
        int status;
        int pid_changed = waitpid(pid, &status, 0);
        if (pid_changed != pid)
            throw runtime_error("failed to wait for daemon start");
        if (!WIFEXITED(status))
            throw runtime_error("failed starting async commit (exit)");
        if (WEXITSTATUS(status) == 1)
            throw runtime_error("async commit daemon not found");
        if (WEXITSTATUS(status) == 2)
            throw runtime_error("async commit daemon failed");
        if (WEXITSTATUS(status) == 3)
            throw runtime_error("wrong db given to async daemon");

    } else { // Parent process, fork failed!

        throw runtime_error("Failed to spawn async commit");
    }
}

// NOTES ON CREATION AND DESTRUCTION OF SHARED MUTEXES:
//
// According to the 'process-sharing example' in the POSIX man page
// for pthread_mutexattr_init() other processes may continue to use a
// process-shared mutex after exit of the process that initialized
// it. Also, the example does not contain any call to
// pthread_mutex_destroy(), so apparently a process-shared mutex need
// not be destroyed at all, nor can it be that a process-shared mutex
// is associated with any resources that are local to the initializing
// process, because that would imply a leak.
//
// While it is not explicitely guaranteed in the man page, we shall
// assume that is is valid to initialize a process-shared mutex twice
// without an intervending call to pthread_mutex_destroy(). We need to
// be able to reinitialize a process-shared mutex if the first
// initializing process crashes and leaves the shared memory in an
// undefined state.

void SharedGroup::open(const string& path, bool no_create_file,
                       DurabilityLevel dlevel, bool is_backend)
{
    TIGHTDB_ASSERT(!is_attached());

    m_file_path = path + ".lock";
    bool must_retry;
    do {
        bool need_init = false;
        size_t file_size = 0;
        must_retry = false;

        // Open shared coordination buffer
        try {

            m_file.open(m_file_path, 
                        File::access_ReadWrite, File::create_Must, 0);
            file_size = sizeof (SharedInfo);
            m_file.prealloc(0,file_size);
            need_init = true;

        } catch (runtime_error e) {

            // if this one throws, just propagate it:
            m_file.open(m_file_path, 
                        File::access_ReadWrite, File::create_Never, 0);
        }

        // file locks are used solely to detect if/when all clients
        // are done accessing the database. We grab them here and hold
        // them until the destructor is called, where we try to promote
        // them to exclusive to detect if we can shutdown.
        m_file.lock_shared();
        File::CloseGuard fcg(m_file);
        int time_left = 100000;
        while (1) {
            time_left--;
            // need to validate the size of the file before trying to map it
            // possibly waiting a little for size to go nonzero, if another
            // process is creating the file in parallel.
            if (int_cast_with_overflow_detect(m_file.get_size(), file_size))
                throw runtime_error("Lock file too large");
            if (time_left <= 0)
                throw runtime_error("Stale lock file");
            // wait for file to at least contain the basic shared info block
            // NB! it might be larger due to expansion of the ring buffer.
            if (file_size < sizeof(SharedInfo))
                usleep(10);
            else
                break;
        }

        // Map to memory
        m_file_map.map(m_file, File::access_ReadWrite, sizeof (SharedInfo), File::map_NoSync);
        File::UnmapGuard fug_1(m_file_map);

        // We need to map the info file once more for the readers part
        // since that part can be resized and as such remapped which
        // could move our mutexes (which we don't want to risk moving while
        // they are locked)
        m_reader_map.map(m_file, File::access_ReadWrite, sizeof (SharedInfo), File::map_NoSync);
        File::UnmapGuard fug_2(m_reader_map);

        SharedInfo* info = m_file_map.get_addr();
        SlabAlloc& alloc = m_group.m_alloc;

        if (need_init) {
            // If we are the first we may have to create the database file
            // but we invalidate the internals right after to avoid conflicting
            // with old state when starting transactions
            bool is_shared = true;
            bool read_only = false;
            alloc.attach_file(path, is_shared, read_only, no_create_file); // Throws

            // Call SharedInfo::SharedInfo() (placement new)
            new (info) SharedInfo(alloc, file_size, dlevel); // Throws

            // Set initial version so we can track if other instances
            // change the db
            m_version = info->current_version.load_relaxed();
            // In async mode we need a separate process to do the async commits
            // We start it up here during init so that it only get started once
            if (dlevel == durability_Async) {
                spawn_daemon(path);
            }
        }
        else {
            // wait for init complete:
            int wait_count = 100000;
            while (wait_count && (info->init_complete.load_acquire() == 0)) {
                wait_count--;
                usleep(10);
            }
            if (info->init_complete.load_acquire() == 0)
                throw runtime_error("Lock file initialization incomplete");
            if (info->version != 0)
                throw runtime_error("Unsupported version");
            if (info->shutdown_started.load_acquire()) {
                must_retry = true;
                usleep(100);
                continue;
                // this will unmap and close the lock file. Then we retry
            }

            // Durability level cannot be changed at runtime
            if (info->flags != dlevel)
                throw runtime_error("Inconsistent durability level");

            // Setup the group, but leave it in invalid state
            bool is_shared = true;
            bool read_only = false;
            bool no_create = true;
            alloc.attach_file(path, is_shared, read_only, no_create); // Throws

        }

        fug_2.release(); // Do not unmap
        fug_1.release(); // Do not unmap
        fcg.release(); // Do not close
    } while (must_retry);

#ifdef TIGHTDB_DEBUG
    m_transact_stage = transact_Ready;
#endif

    if (dlevel == durability_Async) {
        if (is_backend) {
            do_async_commits(); // will never return
        }
        else {
            // In async mode we need to wait for the commit process to get ready
            // so we wait for first begin_read being made by async_commit process
            SharedInfo* const info = m_file_map.get_addr();
            int maxwait = 100000;
            while (maxwait--) {
                if (info->init_complete.load_acquire() == 2) {
                    // NOTE: access to info following the return is separeted
                    // from the above check by synchronization primitives. Were
                    // that not the case, a read barrier would be needed here.
                    return;
                }
                // this function call prevents access to init_complete from beeing
                // optimized into a register - if removed, a read barrier is
                // required instead to prevent optimization.
                usleep(10);
            }
            throw runtime_error("Failed to observe async commit starting");
        }
    }
}


SharedGroup::~SharedGroup() TIGHTDB_NOEXCEPT
{
    if (!is_attached())
        return;

    TIGHTDB_ASSERT(m_transact_stage == transact_Ready);

<<<<<<< HEAD
#ifdef TIGHTDB_ENABLE_REPLICATION
    if (Replication* repl = m_group.get_replication())
        delete repl;
#endif

    SharedInfo* info = m_file_map.get_addr();
    if (info->flags == durability_Async) {
        m_file.unlock();
        return;
    }
=======
    // If we can get an exclusive lock on the file we know that we are
    // the only user (since all users take at least shared locks on
    // the file.  So that means that we have to delete it when done
    // (to avoid someone later opening a stale file with uinitialized
    // mutexes)

    // FIXME: This upgrading of the lock is not guaranteed to be atomic
    m_file.unlock();
>>>>>>> 4c29af2d

    if (!m_file.try_lock_exclusive()) {
        m_file.unlock();
        return;
    }

    if (info->shutdown_started.load_acquire()) {
        m_file.unlock();
        return;
    }
    info->shutdown_started.store_release(1);

    // If the db file is just backing for a transient data structure,
    // we can delete it when done.
    if (info->flags == durability_MemOnly) {
        size_t path_len = m_file_path.size()-5; // remove ".lock"
        // FIXME: Find a way to avoid the possible exception from
        // m_file_path.substr(). Currently, if it throws, the program
        // will be terminated due to 'noexcept' on ~SharedGroup().
        string db_path = m_file_path.substr(0, path_len); // Throws
        File::remove(db_path.c_str());
    }

    info->~SharedInfo(); // Call destructor

    File::remove(m_file_path.c_str());
}


bool SharedGroup::has_changed() const TIGHTDB_NOEXCEPT
{
    const SharedInfo* info = m_file_map.get_addr();
    // this variable is changed under lock (the readmutex), but
    // inspected here without taking a lock. This is intentional.
    // The variable is only compared for inequality against a value
    // it is known to have had once, let's call it INIT. 
    // Any change to info->current_version, even if it is
    // only a partially communicated one, is indicative of a change
    // in the value away from INIT. info->current_version is only
    // ever incremented, and it is so large (64 bit) that it does
    // not wrap around until hell freezes over. The net result is
    // that even though there is formally a data race on this variable,
    // the code can still be considered correct.
    bool changed = m_version != info->current_version.load_relaxed();
    return changed;
}

void SharedGroup::do_async_commits()
{
    bool shutdown = false;
    SharedInfo* info = m_file_map.get_addr();
    // NO client are allowed to proceed and update current_version
    // until they see the init_complete == 2. 
    // As we haven't set init_complete to 2 yet, it is safe to assert the following:
    TIGHTDB_ASSERT(info->current_version.load_relaxed() == 0);

    // We always want to keep a read lock on the last version
    // that was commited to disk, to protect it against being
    // overwritten by commits being made to memory by others.
    // Note that taking this lock also signals to the other
    // processes that that they can start commiting to the db.
    begin_read();
    uint64_t last_version = m_version;
    info->free_write_slots = MAX_WRITE_SLOTS;
    info->init_complete.store_release(2); // allow waiting clients to proceed
    m_group.detach();

    while(true) {

        if (m_file.is_removed()) { // operator removed the lock file. take a hint!

            info->shutdown_started.store_release(1);
            shutdown = true;
#ifdef TIGHTDB_ENABLE_LOGFILE
            cerr << "Lock file removed, initiating shutdown" << endl;
#endif
        }

        // detect if we're the last "client", and if so mark the
        // lock file invalid. Any client coming along before we
        // finish syncing will see the lock file, but detect that
        // the daemon has abandoned it. It can then wait for the
        // lock file to be removed (with a timeout). 
        if (m_file.try_lock_exclusive()) {
            info->shutdown_started.store_release(1);
            shutdown = true;
        }
        // if try_lock_exclusive fails, we loose our read lock, so
        // reacquire it! At the moment this is not used for anything,
        // because ONLY the daemon ever asks for an exclusive lock
        // when async commits are used.
        else
            m_file.lock_shared();

        if (has_changed()) {

#ifdef TIGHTDB_ENABLE_LOGFILE
            cerr << "Syncing...";
#endif
            // Get a read lock on the (current) version that we want
            // to commit to disk.
#ifdef TIGHTDB_DEBUG
            m_transact_stage = transact_Ready;
#endif
            begin_read();
#ifdef TIGHTDB_ENABLE_LOGFILE
            cerr << "(version " << m_version << " from " 
                 << last_version << "), ringbuf_size = " 
                 << ringbuf_size() << "...";
#endif
            uint64_t current_version = m_version;
            size_t current_top_ref = m_group.m_top.get_ref();

            GroupWriter writer(m_group);
            writer.commit(current_top_ref);

            // Now we can release the version that was previously commited
            // to disk and just keep the lock on the latest version.
            m_version = last_version;
            end_read();
            last_version = current_version;
#ifdef TIGHTDB_ENABLE_LOGFILE
            cerr << "..and Done" << endl;
#endif
        }

        if (shutdown) {
            // Being the backend process, we own the lock file, so we
            // have to clean up when we shut down.
            info->~SharedInfo(); // Call destructor
#ifdef TIGHTDB_ENABLE_LOGFILE
            cerr << "Removing coordination file" << endl;
#endif
            File::remove(m_file_path);
#ifdef TIGHTDB_ENABLE_LOGFILE
            cerr << "Daemon exiting nicely" << endl << endl;
#endif
            exit(EXIT_SUCCESS);
        }

        info->balancemutex.lock(&recover_from_dead_write_transact);

        // We have caught up with the writers, let them know that there are
        // now free write slots, wakeup any that has been suspended.
        uint16_t free_write_slots = info->free_write_slots;
        info->free_write_slots = MAX_WRITE_SLOTS;
        if (free_write_slots <= 0) {
            info->room_to_write.notify_all();
        }

        // If we have plenty of write slots available, relax and wait a bit before syncing
        if (free_write_slots > RELAXED_SYNC_THRESHOLD) {
            timespec ts;
            timeval tv;
            // clock_gettime(CLOCK_REALTIME, &ts); <- would like to use this, but not there on mac
            gettimeofday(&tv, NULL);
            ts.tv_sec = tv.tv_sec;
            ts.tv_nsec = tv.tv_usec * 1000;
            ts.tv_nsec += 10000000; // 10 msec
            if (ts.tv_nsec > 1000000000) { // overflow
                ts.tv_nsec -= 1000000000;
                ts.tv_sec += 1;
            }
            
            // we do a conditional wait instead of a sleep, allowing writers to wake us up
            // immediately if we run low on write slots.
            info->work_to_do.wait(info->balancemutex,
                                  &recover_from_dead_write_transact,
                                  &ts);
        }
        info->balancemutex.unlock();

    }
}


const Group& SharedGroup::begin_read()
{
    TIGHTDB_ASSERT(m_transact_stage == transact_Ready);

    ref_type new_top_ref = 0;
    size_t new_file_size = 0;

    {
        SharedInfo* info = m_file_map.get_addr();
        Mutex::Lock lock(info->readmutex);

        if (TIGHTDB_UNLIKELY(info->infosize > m_reader_map.get_size()))
            m_reader_map.remap(m_file, File::access_ReadWrite, info->infosize); // Throws

        // Get the current top ref
        new_top_ref   = to_size_t(info->current_top);
        new_file_size = to_size_t(info->filesize);
        m_version     = info->current_version.load_relaxed();

        // Update reader list
        if (ringbuf_is_empty()) {
            ReadCount r2 = { m_version, 1 };
            ringbuf_put(r2); // Throws
        }
        else {
            ReadCount& r = ringbuf_get_last();
            if (r.version == m_version) {
                ++r.count;
            }
            else {
                ReadCount r2 = { m_version, 1 };
                ringbuf_put(r2); // Throws
            }
        }
    }

#ifdef TIGHTDB_DEBUG
    m_transact_stage = transact_Reading;
#endif

    // Make sure the group is up-to-date.
    // A zero ref means that the file has just been created.
    try {
        m_group.update_from_shared(new_top_ref, new_file_size); // Throws
    }
    catch (...) {
        end_read();
        throw;
    }

#ifdef TIGHTDB_DEBUG
    m_group.Verify();
#endif

    return m_group;
}


void SharedGroup::end_read() TIGHTDB_NOEXCEPT
{
    if (!m_group.is_attached())
        return;

    TIGHTDB_ASSERT(m_transact_stage == transact_Reading);
    TIGHTDB_ASSERT(m_version != numeric_limits<size_t>::max());

    {
        SharedInfo* info = m_file_map.get_addr();
        Mutex::Lock lock(info->readmutex);

        if (TIGHTDB_UNLIKELY(info->infosize > m_reader_map.get_size()))
            m_reader_map.remap(m_file, File::access_ReadWrite, info->infosize);

        // Find entry for current version
        size_t ndx = ringbuf_find(m_version);
        TIGHTDB_ASSERT(ndx != not_found);
        ReadCount& r = ringbuf_get(ndx);

        // Decrement count and remove as many entries as possible
        if (r.count == 1 && ringbuf_is_first(ndx)) {
            ringbuf_remove_first();
            while (!ringbuf_is_empty() && ringbuf_get_first().count == 0)
                ringbuf_remove_first();
        }
        else {
            TIGHTDB_ASSERT(r.count > 0);
            --r.count;
        }
    }

    // The read may have allocated some temporary state
    m_group.detach();

#ifdef TIGHTDB_DEBUG
    m_transact_stage = transact_Ready;
#endif
}


Group& SharedGroup::begin_write()
{
    TIGHTDB_ASSERT(m_transact_stage == transact_Ready);

    SharedInfo* info = m_file_map.get_addr();

    // Get write lock
    // Note that this will not get released until we call
    // commit() or rollback()
    info->writemutex.lock(&recover_from_dead_write_transact); // Throws

    if (info->flags == durability_Async) {

        info->balancemutex.lock(&recover_from_dead_write_transact); // Throws

        // if we are running low on write slots, kick the sync daemon
        if (info->free_write_slots < RELAXED_SYNC_THRESHOLD)
            info->work_to_do.notify();

        // if we are out of write slots, wait for the sync daemon to catch up
        while (info->free_write_slots <= 0) {
            info->room_to_write.wait(info->balancemutex,
                                     recover_from_dead_write_transact);
        }

        info->free_write_slots--;
        info->balancemutex.unlock();
    }

    // Get the current top ref
    ref_type new_top_ref = to_size_t(info->current_top);
    size_t new_file_size = to_size_t(info->filesize);

    // Make sure the group is up-to-date
    // zero ref means that the file has just been created
    m_group.update_from_shared(new_top_ref, new_file_size); // Throws

#ifdef TIGHTDB_DEBUG
    m_group.Verify();
    m_transact_stage = transact_Writing;
#endif

#ifdef TIGHTDB_ENABLE_REPLICATION
    if (Replication* repl = m_group.get_replication()) {
        try {
            repl->begin_write_transact(*this); // Throws
        }
        catch (...) {
            rollback();
            throw;
        }
    }
#endif

    return m_group;
}


void SharedGroup::commit()
{
    TIGHTDB_ASSERT(m_transact_stage == transact_Writing);

    SharedInfo* info = m_file_map.get_addr();

    // FIXME: ExceptionSafety: Corruption has happened if
    // low_level_commit() throws, because we have already told the
    // replication manager to commit. It is not yet clear how this
    // conflict should be solved. The solution is probably to catch
    // the exception from low_level_commit() and when caught, mark the
    // local database as not-up-to-date. The exception should not be
    // rethrown, because the commit was effectively successful.

    {
        uint64_t new_version;
#ifdef TIGHTDB_ENABLE_REPLICATION
        // It is essential that if Replicatin::commit_write_transact()
        // fails, then the transaction is not completed. A subsequent call
        // to rollback() must roll it back.
        if (Replication* repl = m_group.get_replication()) {
            new_version = repl->commit_write_transact(*this, info->current_version); // Throws
        }
        else {
            new_version = info->current_version.load_relaxed() + 1; 
        }
#else
        new_version = info->current_version.load_relaxed() + 1; 
#endif
        // Reset version tracking in group if we are
        // starting from a new lock file
        if (new_version == 2) {
            // The reason this is not done in begin_write is that a rollback will
            // leave the versioning unchanged, hence a new begin_write following
            // a rollback would call init_shared again.
            m_group.init_shared();
        }

        low_level_commit(new_version); // Throws
    }

    // Release write lock
    info->writemutex.unlock();

    m_group.detach();

#ifdef TIGHTDB_DEBUG
    m_transact_stage = transact_Ready;
#endif
}


// FIXME: This method must work correctly even if it is called after a
// failed call to commit(). A failed call to commit() is any that
// returns to the caller by throwing an exception. As it is right now,
// rollback() does not handle all cases.
void SharedGroup::rollback() TIGHTDB_NOEXCEPT
{
    if (m_group.is_attached()) {
        TIGHTDB_ASSERT(m_transact_stage == transact_Writing);

#ifdef TIGHTDB_ENABLE_REPLICATION
        if (Replication* repl = m_group.get_replication())
            repl->rollback_write_transact(*this);
#endif

        SharedInfo* info = m_file_map.get_addr();

        // Release write lock
        info->writemutex.unlock();

        // Clear all changes made during transaction
        m_group.detach();

#ifdef TIGHTDB_DEBUG
        m_transact_stage = transact_Ready;
#endif
    }
}


bool SharedGroup::ringbuf_is_empty() const TIGHTDB_NOEXCEPT
{
    return ringbuf_size() == 0;
}


size_t SharedGroup::ringbuf_size() const TIGHTDB_NOEXCEPT
{
    SharedInfo* info = m_reader_map.get_addr();
    return (info->put_pos - info->get_pos) & info->capacity_mask;
}


size_t SharedGroup::ringbuf_capacity() const TIGHTDB_NOEXCEPT
{
    SharedInfo* info = m_reader_map.get_addr();
    return info->capacity_mask;
}


bool SharedGroup::ringbuf_is_first(size_t ndx) const TIGHTDB_NOEXCEPT
{
    SharedInfo* info = m_reader_map.get_addr();
    return ndx == info->get_pos;
}


SharedGroup::ReadCount& SharedGroup::ringbuf_get(size_t ndx) TIGHTDB_NOEXCEPT
{
    SharedInfo* info = m_reader_map.get_addr();
    return info->readers[ndx];
}


SharedGroup::ReadCount& SharedGroup::ringbuf_get_first() TIGHTDB_NOEXCEPT
{
    SharedInfo* info = m_reader_map.get_addr();
    return info->readers[info->get_pos];
}


SharedGroup::ReadCount& SharedGroup::ringbuf_get_last() TIGHTDB_NOEXCEPT
{
    SharedInfo* info = m_reader_map.get_addr();
    uint32_t lastPos = (info->put_pos - 1) & info->capacity_mask;
    return info->readers[lastPos];
}


void SharedGroup::ringbuf_remove_first() TIGHTDB_NOEXCEPT
{
    SharedInfo* info = m_reader_map.get_addr();
    info->get_pos = (info->get_pos + 1) & info->capacity_mask;
}


void SharedGroup::ringbuf_put(const ReadCount& v)
{
    SharedInfo* info = m_reader_map.get_addr();

    // Check if the ringbuf is full
    // (there should always be one empty entry)
    size_t size = ringbuf_size();
    bool is_full = size == info->capacity_mask;

    if (TIGHTDB_UNLIKELY(is_full)) {
        ringbuf_expand(); // Throws
        info = m_reader_map.get_addr();
    }

    info->readers[info->put_pos] = v;
    info->put_pos = (info->put_pos + 1) & info->capacity_mask;
}


void SharedGroup::ringbuf_expand()
{
    SharedInfo* info = m_reader_map.get_addr();
    size_t old_buffer_size = info->capacity_mask + 1; // FIXME: Why size_t and not uint32 as capacity?
    size_t base_file_size = sizeof (SharedInfo) - sizeof (ReadCount[SharedInfo::init_readers_size]);

    // Be sure that the new file size, after doubling the size of the
    // ring buffer, can be stored in a size_t. This also guarantees
    // that there is no arithmetic overflow in the calculation of the
    // new file size. We must always double the size of the ring
    // buffer, such that we can continue to use the capacity as a bit
    // mask. Note that the capacity of the ring buffer is one less
    // than the size of the containing linear buffer.
    //
    // FIXME: It is no good that we convert back and forth between
    // uint32_t and size_t, because that defeats the purpose of this
    // check.
    if (old_buffer_size > (numeric_limits<size_t>::max() -
                           base_file_size) / (2 * sizeof (ReadCount)))
        throw runtime_error("Overflow in size of 'readers' buffer");
    size_t new_buffer_size = 2 * old_buffer_size;
    size_t new_file_size = base_file_size + (sizeof (ReadCount) * new_buffer_size);

    // Extend lock file
    m_file.prealloc(0, new_file_size); // Throws
    m_reader_map.remap(m_file, File::access_ReadWrite, new_file_size); // Throws
    info = m_reader_map.get_addr();

    // If the contents of the ring buffer crosses the end of the
    // containing linear buffer (continuing at the beginning) then the
    // section whose end coincided with the old end of the linear
    // buffer, must be moved forward such that its end becomes
    // coincident with the end of the expanded linear buffer.
    if (info->put_pos < info->get_pos) {
        // Since we always double the size of the linear buffer, there
        // is never any risk of aliasing/clobbering during copying.
        ReadCount* begin = info->readers + info->get_pos;
        ReadCount* end   = info->readers + old_buffer_size;
        ReadCount* new_begin = begin + old_buffer_size;
        copy(begin, end, new_begin);
        info->get_pos += uint32_t(old_buffer_size);
    }

    info->infosize = uint32_t(new_file_size); // notify other processes of expansion
    info->capacity_mask = uint32_t(new_buffer_size) - 1;
}


size_t SharedGroup::ringbuf_find(uint64_t version) const TIGHTDB_NOEXCEPT
{
    const SharedInfo* info = m_reader_map.get_addr();
    uint32_t pos = info->get_pos;
    while (pos != info->put_pos) {
        const ReadCount& r = info->readers[pos];
        if (r.version == version)
            return pos;

        pos = (pos + 1) & info->capacity_mask;
    }

    return not_found;
}


#ifdef TIGHTDB_DEBUG

void SharedGroup::test_ringbuf()
{
    TIGHTDB_ASSERT(ringbuf_is_empty());

    ReadCount rc = { 1, 1 };
    ringbuf_put(rc);
    TIGHTDB_ASSERT(ringbuf_size() == 1);

    ringbuf_remove_first();
    TIGHTDB_ASSERT(ringbuf_is_empty());

    // Fill buffer (within capacity)
    size_t capacity = ringbuf_capacity();
    for (size_t i = 0; i < capacity; ++i) {
        ReadCount r = { 1, uint32_t(i) };
        ringbuf_put(r);
        TIGHTDB_ASSERT(ringbuf_get_last().count == i);
    }
    TIGHTDB_ASSERT(ringbuf_size() == capacity);
    for (size_t i = 0; i < capacity; ++i) {
        const ReadCount& r = ringbuf_get_first();
        TIGHTDB_ASSERT(r.count == i);

        ringbuf_remove_first();
    }
    TIGHTDB_ASSERT(ringbuf_is_empty());

    // Fill buffer and force split
    for (size_t i = 0; i < capacity; ++i) {
        ReadCount r = { 1, uint32_t(i) };
        ringbuf_put(r);
        TIGHTDB_ASSERT(ringbuf_get_last().count == i);
    }
    for (size_t i = 0; i < capacity/2; ++i) {
        const ReadCount& r = ringbuf_get_first();
        TIGHTDB_ASSERT(r.count == i);

        ringbuf_remove_first();
    }
    for (size_t i = 0; i < capacity/2; ++i) {
        ReadCount r = { 1, uint32_t(i) };
        ringbuf_put(r);
    }
    for (size_t i = 0; i < capacity; ++i) {
        ringbuf_remove_first();
    }
    TIGHTDB_ASSERT(ringbuf_is_empty());

    // Fill buffer above capacity (forcing it to expand)
    size_t capacity_plus = ringbuf_capacity() + (1+16);
    for (size_t i = 0; i < capacity_plus; ++i) {
        ReadCount r = { 1, uint32_t(i) };
        ringbuf_put(r);
        TIGHTDB_ASSERT(ringbuf_get_last().count == i);
    }
    for (size_t i = 0; i < capacity_plus; ++i) {
        const ReadCount& r = ringbuf_get_first();
        TIGHTDB_ASSERT(r.count == i);
        ringbuf_remove_first();
    }
    TIGHTDB_ASSERT(ringbuf_is_empty());

    // Fill buffer above capacity again (forcing it to expand with overlap)
    capacity_plus = ringbuf_capacity() + (1+16);
    for (size_t i = 0; i < capacity_plus; ++i) {
        ReadCount r = { 1, uint32_t(i) };
        ringbuf_put(r);
        TIGHTDB_ASSERT(ringbuf_get_last().count == i);
    }
    for (size_t i = 0; i < capacity_plus; ++i) {
        const ReadCount& r = ringbuf_get_first();
        TIGHTDB_ASSERT(r.count == i);

        ringbuf_remove_first();
    }
    TIGHTDB_ASSERT(ringbuf_is_empty());
}


void SharedGroup::zero_free_space()
{
    SharedInfo* info = m_file_map.get_addr();

    // Get version info
    uint64_t current_version;
    size_t readlock_version;
    size_t file_size;

    {
        Mutex::Lock lock(info->readmutex);
        current_version = info->current_version.load_relaxed() + 1;
        file_size = to_size_t(info->filesize);

        if (ringbuf_is_empty()) {
            readlock_version = current_version;
        }
        else {
            const ReadCount& r = ringbuf_get_first();
            readlock_version = r.version;
        }
    }

    m_group.zero_free_space(file_size, readlock_version);
}

#endif // TIGHTDB_DEBUG


uint64_t SharedGroup::get_current_version() TIGHTDB_NOEXCEPT
{
    SharedInfo* info = m_file_map.get_addr();
    return info->current_version.load_relaxed();
}

void SharedGroup::low_level_commit(uint64_t new_version)
{
    SharedInfo* info = m_file_map.get_addr();
    uint64_t readlock_version;
    {
        Mutex::Lock lock(info->readmutex);

        if (TIGHTDB_UNLIKELY(info->infosize > m_reader_map.get_size()))
            m_reader_map.remap(m_file, File::access_ReadWrite, info->infosize); // Throws

        if (ringbuf_is_empty()) {
            readlock_version = new_version;
        }
        else {
            const ReadCount& r = ringbuf_get_first();
            readlock_version = r.version;
        }
    }

    // Do the actual commit
    TIGHTDB_ASSERT(m_group.m_top.is_attached());
    TIGHTDB_ASSERT(readlock_version <= new_version);
    GroupWriter out(m_group); // Throws
    m_group.m_readlock_version = readlock_version;
    out.set_versions(new_version, readlock_version);
    // Recursively write all changed arrays to end of file
    ref_type new_top_ref = out.write_group(); // Throws
    // In durability_Full mode, we just use the file as backing for
    // the shared memory. So we never actually flush the data to disk
    // (the OS may do so opportinisticly, or when swapping). So in
    // this mode the file on disk may very likely be in an invalid
    // state.
    if (info->flags == durability_Full)
        out.commit(new_top_ref); // Throws
    size_t new_file_size = out.get_file_size();

    // Update reader info
    {
        Mutex::Lock lock(info->readmutex);
        info->current_top = new_top_ref;
        info->filesize    = new_file_size;
        info->current_version.store_relaxed(new_version);
    }

    // Save last version for has_changed()
    m_version = new_version;
}<|MERGE_RESOLUTION|>--- conflicted
+++ resolved
@@ -340,7 +340,6 @@
 
     TIGHTDB_ASSERT(m_transact_stage == transact_Ready);
 
-<<<<<<< HEAD
 #ifdef TIGHTDB_ENABLE_REPLICATION
     if (Replication* repl = m_group.get_replication())
         delete repl;
@@ -351,16 +350,6 @@
         m_file.unlock();
         return;
     }
-=======
-    // If we can get an exclusive lock on the file we know that we are
-    // the only user (since all users take at least shared locks on
-    // the file.  So that means that we have to delete it when done
-    // (to avoid someone later opening a stale file with uinitialized
-    // mutexes)
-
-    // FIXME: This upgrading of the lock is not guaranteed to be atomic
-    m_file.unlock();
->>>>>>> 4c29af2d
 
     if (!m_file.try_lock_exclusive()) {
         m_file.unlock();
