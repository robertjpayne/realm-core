--- conflicted
+++ resolved
@@ -21,15 +21,11 @@
 #define TIGHTDB_QUERY_CONDITIONS_HPP
 
 #include <string>
-<<<<<<< HEAD
-
-#include <tightdb/utf8.hpp>
-=======
-#include "utf8.hpp"
 #ifdef _MSC_VER
     #include <win32/stdint.h>
 #endif
->>>>>>> 622ac4bd
+
+#include <tightdb/utf8.hpp>
 
 namespace tightdb {
 
