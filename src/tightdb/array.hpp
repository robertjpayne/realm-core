--- conflicted
+++ resolved
@@ -847,10 +847,7 @@
         ~ToDotHandler() {}
     };
     void bptree_to_dot(std::ostream&, ToDotHandler&) const;
-<<<<<<< HEAD
-=======
     void to_dot_parent_edge(std::ostream&) const;
->>>>>>> a320745d
 #endif
 
 protected:
@@ -970,10 +967,6 @@
     void destroy_children() TIGHTDB_NOEXCEPT;
 
 #ifdef TIGHTDB_DEBUG
-<<<<<<< HEAD
-    void to_dot_parent_edge(std::ostream&) const;
-=======
->>>>>>> a320745d
     std::pair<ref_type, std::size_t>
     get_to_dot_parent(std::size_t ndx_in_parent) const TIGHTDB_OVERRIDE;
 #endif
