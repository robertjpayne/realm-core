--- conflicted
+++ resolved
@@ -762,13 +762,8 @@
 #ifdef TIGHTDB_DEBUG
     void to_dot_internal(std::ostream&) const;
 #endif
-<<<<<<< HEAD
     friend class SubtableNode;
-    friend class Group;
-=======
-
     friend class _impl::TableFriend;
->>>>>>> 53745cdc
     friend class Query;
     template<class> friend class util::bind_ptr;
     friend class LangBindHelper;
