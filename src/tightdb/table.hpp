--- conflicted
+++ resolved
@@ -298,7 +298,9 @@
     TableView      get_sorted_view(std::size_t column_ndx, bool ascending = true);
     ConstTableView get_sorted_view(std::size_t column_ndx, bool ascending = true) const;
 
-<<<<<<< HEAD
+    TableView      get_range_view(std::size_t start, std::size_t end);
+    ConstTableView get_range_view(std::size_t start, std::size_t end) const;
+
     // Pivot / aggregate operation types. Experimental! Please do not document method publicly.
     enum AggrType {
         aggr_count,
@@ -310,11 +312,7 @@
     
     // Simple pivot aggregate method. Experimental! Please do not document method publicly.
     void aggregate(size_t group_by_column, size_t aggr_column, AggrType op, Table& result, const Array* viewrefs=NULL) const;
-=======
-    TableView      get_range_view(std::size_t start, std::size_t end);
-    ConstTableView get_range_view(std::size_t start, std::size_t end) const;
-
->>>>>>> ac7b1f94
+
 
 private:
     template <class T> std::size_t find_first(std::size_t column_ndx, T value) const; // called by above methods
