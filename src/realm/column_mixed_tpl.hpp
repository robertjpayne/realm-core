--- conflicted
+++ resolved
@@ -377,16 +377,12 @@
     do_move_last_over(row_ndx, prior_num_rows); // Throws
 }
 
-<<<<<<< HEAD
-inline void ColumnMixed::swap(std::size_t row_ndx_1, std::size_t row_ndx_2)
+inline void MixedColumn::swap(std::size_t row_ndx_1, std::size_t row_ndx_2)
 {
     do_swap(row_ndx_1, row_ndx_2);
 }
 
-inline void ColumnMixed::clear()
-=======
 inline void MixedColumn::clear()
->>>>>>> 5597186c
 {
     std::size_t num_rows = size(); // Note that size() is slow
     do_clear(num_rows); // Throws
