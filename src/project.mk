INCLUDE_ROOT = .
ENABLE_INSTALL_STATIC_LIBS = 1
ENABLE_INSTALL_DEBUG_LIBS  = 1
ENABLE_INSTALL_DEBUG_PROGS = 1

ifeq ($(OS),Darwin)
  CFLAGS_ARCH += -mmacosx-version-min=10.8 -stdlib=libc++ -Wno-nested-anon-types
  VALGRIND_FLAGS += --dsymutil=yes --suppressions=$(GENERIC_MK_DIR)/../test/corefoundation-yosemite.suppress
endif

CFLAGS_DEBUG += -fno-elide-constructors
CFLAGS_PTHREADS += -pthread
CFLAGS_GENERAL += -Wextra -pedantic -Wundef
CFLAGS_CXX = -std=c++14

# Avoid a warning from Clang when linking on OS X. By default,
# `LDFLAGS_PTHREADS` inherits its value from `CFLAGS_PTHREADS`, so we
# have to override that with an empty value.
ifeq ($(OS),Darwin)
  ifeq ($(LD_IS),clang)
    LDFLAGS_PTHREADS = $(EMPTY)
  endif
endif

# While -Wunreachable-code is accepted by GCC, it is ignored and will be removed
# in the future.
ifeq ($(COMPILER_IS),clang)
  CFLAGS_GENERAL += -Wunreachable-code
endif

# The shorten-64-to-32 flag is only defined for clang.
ifeq ($(COMPILER_IS),clang)
  CFLAGS_GENERAL += -Wshorten-64-to-32
<<<<<<< HEAD
  CFLAGS_GENERAL += -Wold-style-cast
=======
  CFLAGS_GENERAL += -Wextra-semi
>>>>>>> 04d0ccad
endif

# CoreFoundation is required for Apple specific logging. CoreFoundation and
# CFNetwork are required for Apple specific event loop
# (realm/util/event_loop_apple.cpp).
ifeq ($(OS),Darwin)
  PROJECT_LDFLAGS += -framework CoreFoundation -framework CFNetwork
endif

# Android logging
ifeq ($(REALM_ANDROID),)
  PROJECTS_LDFLAGS += -llog
endif

# Note: While CFLAGS (those specified above) can be overwritten by
# setting the CFLAGS variable on the command line, PROJECT_CFLAGS are
# retained.

ifneq ($(REALM_HAVE_CONFIG),)
  PROJECT_CFLAGS += -DREALM_HAVE_CONFIG
endif

PROJECT_CFLAGS_DEBUG = -DREALM_DEBUG
PROJECT_CFLAGS_COVER = -DREALM_DEBUG -DREALM_COVER \
                       -fno-inline -fno-inline-small-functions \
                       -fno-default-inline -fno-elide-constructors

# Load dynamic configuration
ifneq ($(REALM_HAVE_CONFIG),)
  CONFIG_MK = $(GENERIC_MK_DIR)/config.mk
  DEP_MAKEFILES += $(CONFIG_MK)
  include $(CONFIG_MK)
  prefix      = $(INSTALL_PREFIX)
  exec_prefix = $(INSTALL_EXEC_PREFIX)
  includedir  = $(INSTALL_INCLUDEDIR)
  bindir      = $(INSTALL_BINDIR)
  libdir      = $(INSTALL_LIBDIR)
  libexecdir  = $(INSTALL_LIBEXECDIR)
  ifeq ($(ENABLE_ENCRYPTION),yes)
    ifeq ($(OS),Linux)
      PROJECT_LDFLAGS += -lcrypto
    endif
  endif
endif

ifneq ($(REALM_ANDROID),)
  PROJECT_CFLAGS += -fPIC -DPIC -fvisibility=hidden
  CFLAGS_OPTIM = -Os -flto -ffunction-sections -fdata-sections -DNDEBUG
  ifeq ($(ENABLE_ENCRYPTION),yes)
    PROJECT_CFLAGS += -I../../openssl/include
  endif
endif<|MERGE_RESOLUTION|>--- conflicted
+++ resolved
@@ -31,11 +31,8 @@
 # The shorten-64-to-32 flag is only defined for clang.
 ifeq ($(COMPILER_IS),clang)
   CFLAGS_GENERAL += -Wshorten-64-to-32
-<<<<<<< HEAD
   CFLAGS_GENERAL += -Wold-style-cast
-=======
   CFLAGS_GENERAL += -Wextra-semi
->>>>>>> 04d0ccad
 endif
 
 # CoreFoundation is required for Apple specific logging. CoreFoundation and
