--- conflicted
+++ resolved
@@ -1,13 +1,9 @@
-<<<<<<< HEAD
-PASSIVE_SUBDIRS = test-tightdb test-sqlite3 test-stl performance experiments benchmark-prealloc
-=======
-PASSIVE_SUBDIRS = util test-tightdb test-sqlite3 test-stl performance experiments
+PASSIVE_SUBDIRS = util test-tightdb test-sqlite3 test-stl performance experiments benchmark-prealloc
 
 test_tightdb_DEPS = util
 test_sqlite3_DEPS = util
 test_stl_DEPS     = util
 performance_DEPS  = util
->>>>>>> 85cf3cc6
 
 TEST_PROGRAMS = tightdb-tests
 
